/*
 * Copyright (C) 2024 Swift Navigation Inc.
 * Contact: Swift Navigation <dev@swiftnav.com>
 *
 * This source is subject to the license found in the file 'LICENSE' which must
 * be distributed together with this source. All other rights reserved.
 *
 * THIS CODE AND INFORMATION IS PROVIDED "AS IS" WITHOUT WARRANTY OF ANY KIND,
 * EITHER EXPRESSED OR IMPLIED, INCLUDING BUT NOT LIMITED TO THE IMPLIED
 * WARRANTIES OF MERCHANTABILITY AND/OR FITNESS FOR A PARTICULAR PURPOSE.
 */

#ifndef INCLUDE_ALBATROSS_MODELS_PIC_GP_H_
#define INCLUDE_ALBATROSS_MODELS_PIC_GP_H_

namespace albatross {

template <typename CovFunc, typename MeanFunc, typename GrouperFunction,
          typename InducingPointStrategy, typename QRImplementation>
class PICGaussianProcessRegression;

template <typename GrouperFunction, typename InducingFeatureType,
          typename FeatureType>
struct PICGPFit {};

template <typename GrouperFunction, typename FeatureType>
using PICGroupIndexType =
    typename std::result_of<GrouperFunction(const FeatureType &)>::type;

template <typename FeatureType> struct PICGroup {
  // Row indices are into the original set of features into the data
  // used to form S.
  Eigen::Index initial_row;
  Eigen::Index block_size;
  Eigen::Index block_index;
  albatross::RegressionDataset<FeatureType> dataset;
};

template <typename GrouperFunction, typename FeatureType>
using PICGroupMap = std::map<PICGroupIndexType<GrouperFunction, FeatureType>,
                             PICGroup<FeatureType>>;

template <typename GrouperFunction, typename InducingFeatureType,
          typename FeatureType>
struct Fit<PICGPFit<GrouperFunction, InducingFeatureType, FeatureType>> {
  using PermutationIndices = Eigen::Matrix<Eigen::Index, Eigen::Dynamic, 1>;
  using GroupIndexType = PICGroupIndexType<GrouperFunction, FeatureType>;
  using GroupMap = PICGroupMap<GrouperFunction, FeatureType>;

  std::vector<FeatureType> train_features;
  std::vector<InducingFeatureType> inducing_features;
  Eigen::SerializableLDLT train_covariance;
  Eigen::MatrixXd sigma_R;
  Eigen::PermutationMatrixX P;
  std::vector<Eigen::VectorXd> mean_w;
  Eigen::MatrixXd W;
  std::vector<Eigen::MatrixXd> covariance_Y;
  Eigen::MatrixXd Z;
  BlockDiagonalLDLT A_ldlt;
  GroupMap measurement_groups;
  Eigen::VectorXd information;
  Eigen::Index numerical_rank;
  std::vector<Eigen::SparseMatrix<double>> cols_Bs;
  GrouperFunction grouper;

  Fit(){};

  Fit(const std::vector<FeatureType> &features_,
      const std::vector<InducingFeatureType> &inducing_features_,
      const Eigen::SerializableLDLT &train_covariance_,
      const Eigen::MatrixXd &sigma_R_, const Eigen::PermutationMatrixX &P_,
      const std::vector<Eigen::VectorXd> &mean_w_, const Eigen::MatrixXd &W_,
      const std::vector<Eigen::MatrixXd> &covariance_Y_,
      const Eigen::MatrixXd &Z_, const BlockDiagonalLDLT &A_ldlt_,
      const GroupMap &measurement_groups_, const Eigen::VectorXd &information_,
      Eigen::Index numerical_rank_,
      const std::vector<Eigen::SparseMatrix<double>> cols_Bs_,
      GrouperFunction grouper_)
      : train_features(features_), inducing_features(inducing_features_),
        train_covariance(train_covariance_), sigma_R(sigma_R_), P(P_),
        mean_w(mean_w_), W(W_), covariance_Y(covariance_Y_), Z(Z_),
        A_ldlt(A_ldlt_), measurement_groups(measurement_groups_),
        information(information_), numerical_rank(numerical_rank_),
        cols_Bs(cols_Bs_), grouper(grouper_) {}

  void shift_mean(const Eigen::VectorXd &mean_shift) {
    ALBATROSS_ASSERT(mean_shift.size() == information.size());
    information += train_covariance.solve(mean_shift);
  }

  bool operator==(
      const Fit<PICGPFit<GrouperFunction, InducingFeatureType, FeatureType>>
          &other) const {
    return (train_features == other.train_features &&
            inducing_features == other.inducing_features &&
            train_covariance == other.train_covariance &&
            sigma_R == other.sigma_R && P.indices() == other.P.indices() &&
            mean_w == other.mean_w && W == W &&
            covariance_Y == other.covariance_Y && Z == other.Z &&
            A_ldlt == other.A_ldlt &&
            measurement_groups == other.measurement_groups &&
            information == other.information &&
            numerical_rank == other.numerical_rank && cols_Bs == other.cols_Bs);
  }
};

/*
 *  This class implements an approximation technique for Gaussian processes
 * which relies on an assumption that all observations are independent (or
 * groups of observations are independent) conditional on a set of inducing
 * points.  The method is based off:
 *
 *     [1] Sparse Gaussian Processes using Pseudo-inputs
 *     Edward Snelson, Zoubin Ghahramani
 *     http://www.gatsby.ucl.ac.uk/~snelson/SPGP_up.pdf
 *
 *  Though the code uses notation closer to that used in this (excellent)
 * overview of these methods:
 *
 *     [2] A Unifying View of Sparse Approximate Gaussian Process Regression
 *     Joaquin Quinonero-Candela, Carl Edward Rasmussen
 *     http://www.jmlr.org/papers/volume6/quinonero-candela05a/quinonero-candela05a.pdf
 *
 *  Very broadly speaking this method starts with a prior over the observations,
 *
 *     [f] ~ N(0, K_ff)
 *
 *  where K_ff(i, j) = covariance_function(features[i], features[j]) and f
 * represents the function value.
 *
 *  It then uses a set of inducing points, u, and makes some assumptions about
 * the conditional distribution:
 *
 *     [f|u] ~ N(K_fu K_uu^-1 u, K_ff - Q_ff)
 *
 *  Where Q_ff = K_fu K_uu^-1 K_uf represents the variance in f that is
 * explained by u.
 *
 *  For FITC (Fully Independent Training Contitional) the assumption is that
 * K_ff - Qff is diagonal, for PITC (Partially Independent Training Conditional)
 * that it is block diagonal.  These assumptions lead to an efficient way of
 * inferring the posterior distribution for some new location f*,
 *
 *     [f*|f=y] ~ N(K_*u S K_uf A^-1 y, K_** - Q_** + K_*u S K_u*)
 *
 *  Where S = (K_uu + K_uf A^-1 K_fu)^-1 and A = diag(K_ff - Q_ff) and "diag"
 * may mean diagonal or block diagonal.  Regardless we end up with O(m^2n)
 * complexity instead of O(n^3) of direct Gaussian processes.  (Note that in [2]
 * S is called sigma and A is lambda.)
 *
 *  Of course, the implementation details end up somewhat more complex in order
 * to improve numerical stability.  Here we use an approach based off the QR
 * decomposition which is described in
 *
 *     Stable and Efficient Gaussian Process Calculations
 *     http://www.jmlr.org/papers/volume10/foster09a/foster09a.pdf
 *
 * A more detailed (but more likely to be out of date) description of
 * the details can be found on the albatross documentation.  A short
 * description follows.  It starts by setting up the Sparse Gaussian process
 * covariances
 *
 *   [f|u] ~ N(K_fu K_uu^-1 u, K_ff - Q_ff)
 *
 * We then set,
 *
 *   A = K_ff - Q_ff
 *     = K_ff - K_fu K_uu^-1 K_uf
 *
 * which can be thought of as the covariance in the training data which
 * is not be explained by the inducing points.  The fundamental
 * assumption in these sparse Gaussian processes is that A is sparse, in
 * this case block diagonal.
 *
 * We then build a matrix B and use its QR decomposition (with pivoting P)
 *
 *   B = |A^-1/2 K_fu| = |Q_1| R P^T
 *       |K_uu^{T/2} |   |Q_2|
 *
 * After which we can get the information vector (see _fit_impl)
 *
 *   v = (K_uu + K_uf A^-1 K_fu)^-1 K_uf A^-1 y
 *     = (B^T B) B^T A^-1/2 y
 *     = P R^-1 Q_1^T A^-1/2 y
 *
 * and can make predictions for new locations (see _predict_impl),
 *
 *   [f*|f=y] ~ N(K_*u S K_uf A^-1 y, K_** - Q_** + K_*u S K_u*)
 *            ~ N(m, C)
 *
 *  where we have
 *
 *    m = K_*u S K_uf A^-1 y
 *      = K_*u v
 *
 *  and
 *
 *    C = K_** - Q_** + K_*u S K_u*
 *
 *  using
 *
 *    Q_** = K_*u K_uu^-1 K_u*
 *         = (K_uu^{-1/2}  K_u*)^T (K_uu^{-1/2}  K_u*)
 *         = Q_sqrt^T Q_sqrt
 *  and
 *
 *    K_*u S K_u* = K_*u (K_uu + K_uf A^-1 K_fu)^-1   K_u*
 *                = K_*u (B^T B)^-1 K_u*
 *                = K_*u (P R R^T P^T)^-1 K_u*
 *                = (P R^-T K_u*)^T (P R^-T K_u*)
 *                = S_sqrt^T S_sqrt
 */
template <typename CovFunc, typename MeanFunc, typename GrouperFunction,
          typename InducingPointStrategy,
          typename QRImplementation = DenseQRImplementation>
class PICGaussianProcessRegression
    : public GaussianProcessBase<CovFunc, MeanFunc,
                                 PICGaussianProcessRegression<
                                     CovFunc, MeanFunc, GrouperFunction,
                                     InducingPointStrategy, QRImplementation>> {
public:
  using Base = GaussianProcessBase<
      CovFunc, MeanFunc,
      PICGaussianProcessRegression<CovFunc, MeanFunc, GrouperFunction,
                                   InducingPointStrategy, QRImplementation>>;

  template <typename FeatureType>
  using GroupIndexType = PICGroupIndexType<GrouperFunction, FeatureType>;

  template <typename FeatureType>
  using GroupMap = PICGroupMap<GrouperFunction, FeatureType>;

  PICGaussianProcessRegression() : Base() { initialize_params(); };

  PICGaussianProcessRegression(const CovFunc &covariance_function,
                               const MeanFunc &mean_function)
      : Base(covariance_function, mean_function) {
    initialize_params();
  };
  PICGaussianProcessRegression(CovFunc &&covariance_function,
                               MeanFunc &&mean_function)
      : Base(std::move(covariance_function), std::move(mean_function)) {
    initialize_params();
  };

  PICGaussianProcessRegression(
      const CovFunc &covariance_function, const MeanFunc &mean_function,
      const GrouperFunction &independent_group_function,
      const InducingPointStrategy &inducing_point_strategy,
      const std::string &model_name)
      : Base(covariance_function, mean_function, model_name),
        inducing_point_strategy_(inducing_point_strategy),
        independent_group_function_(independent_group_function) {
    initialize_params();
  };
  PICGaussianProcessRegression(CovFunc &&covariance_function,
                               MeanFunc &&mean_function,
                               GrouperFunction &&independent_group_function,
                               InducingPointStrategy &&inducing_point_strategy,
                               const std::string &model_name)
      : Base(std::move(covariance_function), std::move(mean_function),
             model_name),
        inducing_point_strategy_(std::move(inducing_point_strategy)),
        independent_group_function_(std::move(independent_group_function)) {
    initialize_params();
  };

  void initialize_params() {
    measurement_nugget_ = {
        details::DEFAULT_NUGGET,
        LogScaleUniformPrior(PARAMETER_EPSILON, PARAMETER_MAX)};
    inducing_nugget_ = {details::DEFAULT_NUGGET,
                        LogScaleUniformPrior(PARAMETER_EPSILON, PARAMETER_MAX)};
  }

  ParameterStore get_params() const override {
    auto params = map_join(this->mean_function_.get_params(),
                           this->covariance_function_.get_params());
    params[details::measurement_nugget_name()] = measurement_nugget_;
    params[details::inducing_nugget_name()] = inducing_nugget_;
    return params;
  }

  void set_param(const std::string &name, const Parameter &param) override {
    if (name == details::measurement_nugget_name()) {
      measurement_nugget_ = param;
      return;
    } else if (name == details::inducing_nugget_name()) {
      inducing_nugget_ = param;
      return;
    }
    const bool success = set_param_if_exists_in_any(
        name, param, &this->covariance_function_, &this->mean_function_);
    ALBATROSS_ASSERT(success);
  }

  template <typename NewGrouper = GrouperFunction,
            typename PleaseDontChange = typename std::enable_if<
                std::is_same<typename std::remove_reference<NewGrouper>::type,
                             GrouperFunction>::value>::type>
  void update_grouper_function(NewGrouper &&f) {
    independent_group_function_ = std::forward<NewGrouper>(f);
  }

  template <typename FeatureType, typename InducingPointFeatureType>
  auto
  _update_impl(const Fit<PICGPFit<GrouperFunction, InducingPointFeatureType,
                                  FeatureType>> &old_fit,
               const std::vector<FeatureType> &features,
               const MarginalDistribution &targets) const {
    assert(false && "Cannot call update() on a PIC GP yet!");

    BlockDiagonalLDLT A_ldlt;
    Eigen::SerializableLDLT K_uu_ldlt;
    Eigen::MatrixXd K_fu;
    Eigen::VectorXd y;
    Eigen::SerializableLDLT K_PITC_ldlt;
    compute_internal_components(old_fit.train_features, features, targets,
                                &A_ldlt, &K_uu_ldlt, &K_fu, &y, &K_PITC_ldlt);

    const Eigen::Index n_old = old_fit.sigma_R.rows();
    const Eigen::Index n_new = A_ldlt.rows();
    const Eigen::Index k = old_fit.sigma_R.cols();
    Eigen::MatrixXd B = Eigen::MatrixXd::Zero(n_old + n_new, k);

    ALBATROSS_ASSERT(n_old == k);

    // Form:
    //   B = |R_old P_old^T| = |Q_1| R P^T
    //       |A^{-1/2} K_fu|   |Q_2|
    for (Eigen::Index i = 0; i < old_fit.permutation_indices.size(); ++i) {
      const Eigen::Index &pi = old_fit.permutation_indices.coeff(i);
      B.col(pi).topRows(i + 1) = old_fit.sigma_R.col(i).topRows(i + 1);
    }
    B.bottomRows(n_new) = A_ldlt.sqrt_solve(K_fu);
    const auto B_qr = QRImplementation::compute(B, Base::threads_.get());

    // Form:
    //   y_aug = |R_old P_old^T v_old|
    //           |A^{-1/2} y         |
    ALBATROSS_ASSERT(old_fit.information.size() == n_old);
    Eigen::VectorXd y_augmented(n_old + n_new);
    for (Eigen::Index i = 0; i < old_fit.permutation_indices.size(); ++i) {
      y_augmented[i] =
          old_fit.information[old_fit.permutation_indices.coeff(i)];
    }
    y_augmented.topRows(n_old) =
        old_fit.sigma_R.template triangularView<Eigen::Upper>() *
        y_augmented.topRows(n_old);

    y_augmented.bottomRows(n_new) = A_ldlt.sqrt_solve(y, Base::threads_.get());
    const Eigen::VectorXd v = B_qr->solve(y_augmented);

    Eigen::MatrixXd R = get_R(*B_qr);
    if (B_qr->rank() < B_qr->cols()) {
      // Inflate the diagonal of R in an attempt to avoid singularity
      R.diagonal() +=
          Eigen::VectorXd::Constant(B_qr->cols(), details::cSparseRNugget);
    }
    using FitType =
        Fit<PICGPFit<GrouperFunction, InducingPointFeatureType, FeatureType>>;
    return FitType(old_fit.train_features, old_fit.train_covariance, R,
                   get_P(*B_qr), v, B_qr->rank());
  }

  // Here we create the QR decomposition of:
  //
  //   B = |A^-1/2 K_fu| = |Q_1| R P^T
  //       |K_uu^{T/2} |   |Q_2|
  //
  // which corresponds to the inverse square root of Sigma
  //
  //   Sigma = (B^T B)^-1
  std::unique_ptr<typename QRImplementation::QRType>
  compute_sigma_qr(const Eigen::SerializableLDLT &K_uu_ldlt,
                   const BlockDiagonalLDLT &A_ldlt,
                   const Eigen::MatrixXd &K_fu) const {
    Eigen::MatrixXd B(A_ldlt.rows() + K_uu_ldlt.rows(), K_uu_ldlt.rows());
    B.topRows(A_ldlt.rows()) = A_ldlt.sqrt_solve(K_fu);
    B.bottomRows(K_uu_ldlt.rows()) = K_uu_ldlt.sqrt_transpose();
    return QRImplementation::compute(B, Base::threads_.get());
  };

  template <
      typename FeatureType,
      std::enable_if_t<
          has_call_operator<CovFunc, FeatureType, FeatureType>::value, int> = 0>
  auto _fit_impl(const std::vector<FeatureType> &features,
                 const MarginalDistribution &targets) const {
    // Determine the set of inducing points, u.
    const auto u =
        inducing_point_strategy_(this->covariance_function_, features);
    ALBATROSS_ASSERT(u.size() > 0 && "Empty inducing points!");

    BlockDiagonalLDLT A_ldlt;
    Eigen::SerializableLDLT K_uu_ldlt;
    Eigen::MatrixXd K_fu;
    Eigen::VectorXd y;
    GroupMap<FeatureType> measurement_groups;
    compute_internal_components(u, features, targets, &A_ldlt, &K_uu_ldlt,
                                &K_fu, &y, &measurement_groups);
    auto B_qr = compute_sigma_qr(K_uu_ldlt, A_ldlt, K_fu);

    // To make a prediction, we will need to compute cross-terms with
    // sub-blocks of S^-1, where
    //
    // S^-1 = A^-1 - A^-1 K_fu (K_uu + K_uf A^-1 K_fu)^-1 K_uf A^-1
    //               \____________________________________________/
    //                                    Z^T Z
    //
    // The inverse part of the right-hand term of this is B_qr above,
    // and we already have A_ldlt, so we can form Z.
    //
    // Now to compute sub-blocks of S^-1, we just index into Z^T Z
    // appropriately, and if the term is diagonal, also solve using
    // the blocks of A^-1.
    const Eigen::MatrixXd Z = sqrt_solve(*B_qr, A_ldlt.solve(K_fu).transpose());

    Eigen::VectorXd y_augmented = Eigen::VectorXd::Zero(B_qr->rows());
    y_augmented.topRows(y.size()) = A_ldlt.sqrt_solve(y, Base::threads_.get());
    const Eigen::VectorXd v = B_qr->solve(y_augmented);

    using InducingPointFeatureType = typename std::decay<decltype(u[0])>::type;

    const Eigen::MatrixXd W = K_uu_ldlt.solve(
        (A_ldlt.solve(K_fu) - Z.transpose() * Z * K_fu).transpose());

    // TODO(@peddie): a lot of this can be batched
    std::vector<Eigen::MatrixXd> covariance_Y(measurement_groups.size());
    std::vector<Eigen::MatrixXd> covariance_Ynot(measurement_groups.size());
    std::vector<Eigen::VectorXd> mean_w(measurement_groups.size());
    std::vector<Eigen::SparseMatrix<double>> cols_Bs(measurement_groups.size());
    std::vector<Eigen::SparseMatrix<double>> cols_Cs(measurement_groups.size());
    const auto block_start_indices = A_ldlt.block_to_row_map();

<<<<<<< HEAD
    const auto precompute_block = [&A_ldlt, &features, &y, &K_fu, &v,
                                   &K_uu_ldlt, &mean_w, &covariance_Y,
                                   &cols_Bs](std::size_t block_number,
                                             Eigen::Index start_row) -> void {
      // const std::size_t block_number = block_start.first;
      // const Eigen::Index start_row = block_start.second;
=======
    const auto precompute_block = [&, this](std::size_t block_number,
                                            Eigen::Index start_row) -> void {
>>>>>>> 7c63e24b
      const Eigen::Index block_size = A_ldlt.blocks[block_number].rows();
      // K_fu is already computed, so we can form K_uB and K_uA by
      // appropriate use of sparse indexing matrices and avoid an O(N
      // M) operation.
      //
      // This nonsense would be a lot more straightforward with Eigen
      // 3.4's slicing and indexing API.
      Eigen::SparseMatrix<double> cols_B(cast::to_index(features.size()), block_size);
      cols_B.reserve(block_size);
      Eigen::SparseMatrix<double> cols_C(cast::to_index(features.size()),
                                         cast::to_index(features.size()) - block_size);
      cols_C.reserve(cast::to_index(features.size()) - block_size);

      for (Eigen::Index i = 0; i < block_size; ++i) {
        cols_B.insert(start_row + i, i) = 1.;
      }
      cols_B.makeCompressed();

<<<<<<< HEAD
      // std::cout << "block " << block_number << " -- start_row: " << start_row
      //           << "; block_size: " << block_size << std::endl;
      // std::cout << "cols_B (" << cols_B.rows() << "x" << cols_B.cols() << "):\n"
      //           << Eigen::MatrixXd(cols_B) << std::endl;

      for (Eigen::Index i = 0, j = 0; i < cast::to_index(features.size());) {
=======
      for (Eigen::Index i = 0, j = 0; i < features.size();) {
>>>>>>> 7c63e24b
        if (i == start_row) {
          i += block_size;
          continue;
        }
        cols_C.insert(i, j) = 1.;
        i++;
        j++;
      }
      cols_C.makeCompressed();

      Eigen::Index col = 0;
      for (Eigen::Index k = 0; k < cols_C.outerSize(); ++k) {
        for (decltype(cols_C)::InnerIterator it(cols_C, k); it; ++it) {
          assert(it.col() == col++);
        }
      }

      cols_Bs[block_number] = cols_B;
      // v_b \in R^b = A_BB^-1 (y_b - K_Bu v)
      Eigen::MatrixXd ydiff_b = cols_B.transpose() * (y - K_fu * v);
      const Eigen::MatrixXd mean_w_full =
          A_ldlt.blocks[block_number].solve(ydiff_b);
      mean_w[block_number] = mean_w_full;
      // Y \in R^(u x b) = K_uu^-1 K_uB
      covariance_Y[block_number] = K_uu_ldlt.solve(K_fu.transpose() * cols_B);
    };

    apply_map(block_start_indices, precompute_block, Base::threads_.get());

    using FitType =
        Fit<PICGPFit<GrouperFunction, InducingPointFeatureType, FeatureType>>;
    return FitType(features, u, K_uu_ldlt, get_R(*B_qr), get_P(*B_qr), mean_w,
                   W, covariance_Y, Z, A_ldlt, measurement_groups, v,
                   B_qr->rank(), cols_Bs, independent_group_function_);
  }

  template <typename FeatureType>
  auto fit_from_prediction(const std::vector<FeatureType> &new_inducing_points,
                           const JointDistribution &prediction_) const {
    FitModel<PICGaussianProcessRegression,
             Fit<PICGPFit<GrouperFunction, FeatureType, FeatureType>>>
        output(*this,
               Fit<PICGPFit<GrouperFunction, FeatureType, FeatureType>>());
    Fit<PICGPFit<GrouperFunction, FeatureType, FeatureType>> &new_fit =
        output.get_fit();

    new_fit.train_features = new_inducing_points;

    const Eigen::MatrixXd K_zz =
        this->covariance_function_(new_inducing_points, Base::threads_.get());
    new_fit.train_covariance = Eigen::SerializableLDLT(K_zz);

    // We're going to need to take the sqrt of the new covariance which
    // could be extremely small, so here we add a small nugget to avoid
    // numerical instability
    JointDistribution prediction(prediction_);
    prediction.covariance.diagonal() += Eigen::VectorXd::Constant(
        cast::to_index(prediction.size()), 1, details::DEFAULT_NUGGET);
    new_fit.information = new_fit.train_covariance.solve(prediction.mean);

    // Here P is the posterior covariance at the new inducing points.  If
    // we consider the case where we rebase and then use the resulting fit
    // to predict the new inducing points then we see that the predictive
    // covariance (see documentation above) would be,:
    //
    //    C = K_zz - Q_zz + K_zz Sigma K_zz
    //
    // We can use this, knowing that at the inducing points K_zz = Q_zz, to
    // derive our updated Sigma,
    //
    //    C = K_zz - K_zz + K_zz Sigma K_zz
    //    C  = K_zz Sigma K_zz
    //    Sigma = K_zz^-1 C K_zz^-1
    //
    // And since we need to store Sigma in sqrt form we get,
    //
    //    Sigma = (B_z^T B_z)^-1
    //          = K_zz^-1 C K_zz^-1
    //
    // So by setting:
    //
    //    B_z = C^{-1/2} K_z
    //
    // We can then compute and store the QR decomposition of B
    // as we do in a normal fit.
    const Eigen::SerializableLDLT C_ldlt(prediction.covariance);
    const Eigen::MatrixXd sigma_inv_sqrt = C_ldlt.sqrt_solve(K_zz);
    const auto B_qr = QRImplementation::compute(sigma_inv_sqrt, nullptr);

    new_fit.P = get_P(*B_qr);
    new_fit.sigma_R = get_R(*B_qr);
    new_fit.numerical_rank = B_qr->rank();

    return output;
  }

  // This is included to allow the SparseGP
  // to be compatible with fits generated
  // using a standard GP.
  using Base::_predict_impl;

  template <typename FeatureType, typename InducingFeatureType,
            typename FitFeatureType>
  Eigen::VectorXd _predict_impl(
      const std::vector<FeatureType> &features,
      const Fit<PICGPFit<GrouperFunction, InducingFeatureType, FitFeatureType>>
          &sparse_gp_fit,
      PredictTypeIdentity<Eigen::VectorXd> &&) const {
    const auto find_group = [this, &sparse_gp_fit](const auto &feature) {
      const auto group = sparse_gp_fit.measurement_groups.find(
          independent_group_function_(without_measurement(feature)));
      if (group == sparse_gp_fit.measurement_groups.end()) {
        std::cerr << "Group mapping failure for feature '"
                  << without_measurement(feature) << "' (group index '"
                  << independent_group_function_(without_measurement(feature))
                  << "')!" << std::endl;
        assert(group != sparse_gp_fit.measurement_groups.end() &&
               "TODO(@peddie): the group function in a PIC GP model must "
               "cover the entire feature domain in any fit.");
      }
      return group;
    };
    const Eigen::MatrixXd K_up =
        this->covariance_function_(sparse_gp_fit.inducing_features, features);
    Eigen::VectorXd mean_correction = Eigen::VectorXd::Zero(features.size());
    for (Eigen::Index j = 0; j < features.size(); ++j) {
      const auto group = find_group(features[j]);
      const std::vector<FeatureType> fvec = {features[j]};

      const Eigen::VectorXd features_cov =
          this->covariance_function_(group->second.dataset.features, fvec);
      const Eigen::VectorXd kpuy =
          K_up.transpose().row(j) *
          sparse_gp_fit.covariance_Y[group->second.block_index];
      const Eigen::VectorXd Vbp = features_cov - kpuy;
      mean_correction[j] =
          Vbp.dot(sparse_gp_fit.mean_w[group->second.block_index]);
    }

    Eigen::VectorXd mean =
        K_up.transpose() * sparse_gp_fit.information + mean_correction;

    this->mean_function_.add_to(features, &mean);
    return mean;
  }

  template <typename FeatureType, typename InducingFeatureType,
            typename FitFeatureType>
  MarginalDistribution _predict_impl(
      const std::vector<FeatureType> &features,
      const Fit<PICGPFit<GrouperFunction, InducingFeatureType, FitFeatureType>>
          &sparse_gp_fit,
      PredictTypeIdentity<MarginalDistribution> &&) const {
    // std::cout << "_predict_impl() for MarginalDistribution" << std::endl;
    const auto K_up =
        this->covariance_function_(sparse_gp_fit.inducing_features, features);
    Eigen::VectorXd mean = gp_mean_prediction(K_up, sparse_gp_fit.information);
    this->mean_function_.add_to(features, &mean);

    Eigen::MatrixXd WV = Eigen::MatrixXd::Zero(
        sparse_gp_fit.inducing_features.size(), features.size());

    const auto find_group = [this, &sparse_gp_fit](const auto &feature) {
      const auto group = sparse_gp_fit.measurement_groups.find(
          independent_group_function_(without_measurement(feature)));
      if (group == sparse_gp_fit.measurement_groups.end()) {
        std::cerr << "Group mapping failure for feature '"
                  << without_measurement(feature) << "' (group index '"
                  << independent_group_function_(without_measurement(feature))
                  << "')!" << std::endl;
        assert(group != sparse_gp_fit.measurement_groups.end() &&
               "TODO(@peddie): the group function in a PIC GP model must "
               "cover the entire feature domain in any fit.");
      }
      return group;
    };

    Eigen::VectorXd mean_correction = Eigen::VectorXd::Zero(features.size());
    std::vector<std::size_t> feature_to_block;
    for (Eigen::Index j = 0; j < features.size(); ++j) {
      const auto group = find_group(features[j]);
      feature_to_block.push_back(
          std::distance(sparse_gp_fit.measurement_groups.begin(), group));
      const std::vector<FeatureType> fvec = {features[j]};

      const Eigen::VectorXd features_cov =
          this->covariance_function_(group->second.dataset.features, fvec);
      const Eigen::VectorXd kpuy =
          K_up.transpose().row(j) *
          sparse_gp_fit.covariance_Y[group->second.block_index];
      const Eigen::VectorXd Vbp = features_cov - kpuy;
      mean_correction[j] =
          Vbp.dot(sparse_gp_fit.mean_w[group->second.block_index]);
      const Eigen::VectorXd wvj =
          sparse_gp_fit.W * sparse_gp_fit.cols_Bs[feature_to_block[j]] * Vbp;
      WV.col(j) = wvj;
    }

    Eigen::VectorXd VSV_diag(features.size());

    for (Eigen::Index row = 0; row < VSV_diag.size(); ++row) {
      assert(row < feature_to_block.size());
      const auto row_group = find_group(features[row]);
      // TODO(@peddie): these are K, not V!
      const Eigen::VectorXd Q_row_p =
          K_up.transpose().row(row) *
          sparse_gp_fit.covariance_Y[row_group->second.block_index];
      const std::vector<FeatureType> row_fvec = {features[row]};
      const Eigen::VectorXd V_row_p =
          this->covariance_function_(row_group->second.dataset.features,
                                     row_fvec) -
          Q_row_p;

      Eigen::VectorXd xi_a = sparse_gp_fit.A_ldlt.blocks[feature_to_block[row]]
                                 .sqrt_solve(V_row_p)
                                 .col(0);

      Eigen::VectorXd xi_z =
          sparse_gp_fit.Z.block(0, row_group->second.initial_row,
                                sparse_gp_fit.Z.rows(),
                                row_group->second.block_size) *
          V_row_p;

      VSV_diag(row) = xi_a.dot(xi_a) - xi_z.dot(xi_z);
    }

    const Eigen::VectorXd U_diag = (K_up.transpose() * WV).diagonal();

    Eigen::VectorXd marginal_variance(cast::to_index(features.size()));
    for (Eigen::Index i = 0; i < marginal_variance.size(); ++i) {
      marginal_variance[i] = this->covariance_function_(
          features[cast::to_size(i)], features[cast::to_size(i)]);
    }

    const Eigen::MatrixXd Q_sqrt =
        sparse_gp_fit.train_covariance.sqrt_solve(K_up);
    const Eigen::VectorXd Q_diag =
        Q_sqrt.cwiseProduct(Q_sqrt).array().colwise().sum();
    marginal_variance -= Q_diag;

    const Eigen::MatrixXd S_sqrt =
        sqrt_solve(sparse_gp_fit.sigma_R, sparse_gp_fit.P, K_up);
    const Eigen::VectorXd S_diag =
        S_sqrt.cwiseProduct(S_sqrt).array().colwise().sum();
    marginal_variance += S_diag;

    mean += mean_correction;

    return MarginalDistribution(mean,
                                marginal_variance - (2 * U_diag + VSV_diag));
  }

  template <typename FeatureType, typename InducingFeatureType,
            typename FitFeatureType>
  JointDistribution _predict_impl(
      const std::vector<FeatureType> &features,
      const Fit<PICGPFit<GrouperFunction, InducingFeatureType, FitFeatureType>>
          &sparse_gp_fit,
      PredictTypeIdentity<JointDistribution> &&) const {
    const auto find_group = [this, &sparse_gp_fit](const auto &feature) {
      const auto group = sparse_gp_fit.measurement_groups.find(
          independent_group_function_(without_measurement(feature)));
      if (group == sparse_gp_fit.measurement_groups.end()) {
        std::cerr << "Group mapping failure for feature '"
                  << without_measurement(feature) << "' (group index '"
                  << independent_group_function_(without_measurement(feature))
                  << "')!" << std::endl;
        assert(group != sparse_gp_fit.measurement_groups.end() &&
               "TODO(@peddie): the group function in a PIC GP model must "
               "cover the entire feature domain in any fit.");
      }
      return group;
    };

    // K_up
    const Eigen::MatrixXd K_up =
        this->covariance_function_(sparse_gp_fit.inducing_features, features);
    const Eigen::MatrixXd prior_cov = this->covariance_function_(features);

    Eigen::MatrixXd WV = Eigen::MatrixXd::Zero(
        cast::to_index(sparse_gp_fit.inducing_features.size()), cast::to_index(features.size()));

<<<<<<< HEAD
    Eigen::VectorXd mean_correction = Eigen::VectorXd::Zero(cast::to_index(features.size()));
    // std::cout << "mean_correction before (" << mean_correction.size() << "): "
    //           << mean_correction.transpose().format(Eigen::FullPrecision)
    //           << std::endl;
    std::vector<std::size_t> feature_to_block;
    for (Eigen::Index j = 0; j < cast::to_index(features.size()); ++j) {
      const auto group = find_group(features[cast::to_size(j)]);
      // const auto group = sparse_gp_fit.measurement_groups.find(
      //     independent_group_function_(without_measurement(features[j])));
      // assert(group != sparse_gp_fit.measurement_groups.end() &&
      //        "TODO(@peddie): the group function in a PIC GP model must
      //        cover " "the entire feature domain in any fit.");
      feature_to_block.push_back(
          cast::to_size(std::distance(sparse_gp_fit.measurement_groups.begin(), group)));
      // if (sparse_gp_fit.A_ldlt.blocks.size() > 1) {
        const std::vector<FeatureType> fvec = {features[cast::to_size(j)]};

        const Eigen::VectorXd features_cov =
            this->covariance_function_(group->second.dataset.features, fvec);
        // std::cout << "Feature " << j << "(" <<
        // without_measurement(features[j])
        //           << ") in group '" << group->first << "' ("
        //           << group->second.block_size << ": "
        //           << group->second.initial_row << " -> "
        //           << group->second.initial_row + group->second.block_size <<
        //           ")"
        //           << std::endl;
        // std::cout << "inducing_points: "
        //           << sparse_gp_fit.inducing_features.size() << std::endl;
        // std::cout << "cross_cov (" << cross_cov.rows() << "x"
        //           << cross_cov.cols() << "):\n"
        //           << cross_cov << std::endl;
        // std::cout << "features_cov (" << features_cov.rows() << "x"
        //           << features_cov.cols() << "):\n"
        //           << features_cov << std::endl;
        // std::cout
        //     << "sparse_gp_fit.covariance_Y[group->second.block_index] ("
        //     << sparse_gp_fit.covariance_Y[group->second.block_index].rows()
        //     << "x"
        //     << sparse_gp_fit.covariance_Y[group->second.block_index].cols()
        //     << "):\n"
        //     << sparse_gp_fit.covariance_Y[group->second.block_index]
        //     << std::endl;
        const Eigen::VectorXd kpuy =
            cross_cov.transpose().row(j) *
            sparse_gp_fit.covariance_Y[cast::to_size(group->second.block_index)];
        // std::cout << "kpuy (" << kpuy.rows() << "x" << kpuy.cols() << "):\n"
        //           << kpuy << std::endl;
        const Eigen::VectorXd Vbp = features_cov - kpuy;
        mean_correction[j] =
            Vbp.dot(sparse_gp_fit.mean_w[cast::to_size(group->second.block_index)]);
        const Eigen::VectorXd wvj =
            sparse_gp_fit.W * sparse_gp_fit.cols_Bs[feature_to_block[cast::to_size(j)]] * Vbp;
        WV.col(j) = wvj;

        // std::cout << "Vbp[" << j << "] (" << Vbp.size()
        //           << "): " << Vbp.transpose().format(Eigen::FullPrecision)
        //           << std::endl;
        // std::cout << "sparse_gp_fit.mean_w[" << group->second.block_index
        //           << "] ("
        //           << sparse_gp_fit.mean_w[group->second.block_index].size()
        //           << "): "
        //           << sparse_gp_fit.mean_w[group->second.block_index]
        //                  .transpose()
        //                  .format(Eigen::FullPrecision)
        //           << std::endl;

        // WV.col(j) =
        //     sparse_gp_fit.covariance_W[group->second.block_index] *
        //     (this->covariance_function_(group->second.dataset.features, fvec)
        //     -
        //      cross_cov.transpose() *
        //          sparse_gp_fit.covariance_Y[group->second.block_index]);
      // }
=======
    Eigen::VectorXd mean_correction = Eigen::VectorXd::Zero(features.size());
    std::vector<std::size_t> feature_to_block;
    for (Eigen::Index j = 0; j < features.size(); ++j) {
      const auto group = find_group(features[j]);
      feature_to_block.push_back(
          std::distance(sparse_gp_fit.measurement_groups.begin(), group));
      const std::vector<FeatureType> fvec = {features[j]};

      const Eigen::VectorXd features_cov =
          this->covariance_function_(group->second.dataset.features, fvec);
      const Eigen::VectorXd kpuy =
          K_up.transpose().row(j) *
          sparse_gp_fit.covariance_Y[group->second.block_index];
      const Eigen::VectorXd Vbp = features_cov - kpuy;
      mean_correction[j] =
          Vbp.dot(sparse_gp_fit.mean_w[group->second.block_index]);
      const Eigen::VectorXd wvj =
          sparse_gp_fit.W * sparse_gp_fit.cols_Bs[feature_to_block[j]] * Vbp;
      WV.col(j) = wvj;
>>>>>>> 7c63e24b
    }

    Eigen::MatrixXd VSV(features.size(), features.size());

    for (std::size_t row = 0; row < features.size(); ++row) {
      for (std::size_t col = 0; col <= row; ++col) {
        Eigen::Index row_index = cast::to_index(row);
        Eigen::Index col_index = cast::to_index(col);
        const auto row_group = find_group(features[row]);
        const auto column_group = find_group(features[col]);
        // TODO(@peddie): these are K, not V!
        const Eigen::VectorXd Q_row_p =
<<<<<<< HEAD
            cross_cov.transpose().row(row_index) *
            sparse_gp_fit.covariance_Y[cast::to_size(row_group->second.block_index)];
=======
            K_up.transpose().row(row) *
            sparse_gp_fit.covariance_Y[row_group->second.block_index];
>>>>>>> 7c63e24b
        const std::vector<FeatureType> row_fvec = {features[row]};
        const Eigen::VectorXd V_row_p =
            this->covariance_function_(row_group->second.dataset.features,
                                       row_fvec) -
            Q_row_p;
        const Eigen::VectorXd Q_column_p =
<<<<<<< HEAD
            cross_cov.transpose().row(col_index) *
            sparse_gp_fit.covariance_Y[cast::to_size(column_group->second.block_index)];
=======
            K_up.transpose().row(col) *
            sparse_gp_fit.covariance_Y[column_group->second.block_index];
>>>>>>> 7c63e24b
        const std::vector<FeatureType> column_fvec = {features[col]};
        const Eigen::VectorXd V_column_p =
            this->covariance_function_(column_group->second.dataset.features,
                                       column_fvec) -
            Q_column_p;

        VSV(row_index, col_index) = 0.;

        assert(row < feature_to_block.size());
        assert(col < feature_to_block.size());
        if (feature_to_block[row] == feature_to_block[col]) {
          VSV(row_index, col_index) =
              sparse_gp_fit.A_ldlt.blocks[feature_to_block[row]]
                  .sqrt_solve(V_row_p)
                  .col(0)
                  .dot(sparse_gp_fit.A_ldlt.blocks[feature_to_block[col]]
                           .sqrt_solve(V_column_p)
                           .col(0));
        }

        const Eigen::MatrixXd rowblock = sparse_gp_fit.Z.block(
            0, row_group->second.initial_row, sparse_gp_fit.Z.rows(),
            row_group->second.block_size);
        const Eigen::MatrixXd columnblock = sparse_gp_fit.Z.block(
            0, column_group->second.initial_row, sparse_gp_fit.Z.rows(),
            column_group->second.block_size);

<<<<<<< HEAD
        // std::cout << "VSV(" << row << ", " << col << "):\n"
        //           << "rowblock (" << rowblock.rows() << "x" << rowblock.cols()
        //           << "):\n"
        //           << rowblock << "\ncolblock (" << columnblock.rows() << "x"
        //           << columnblock.cols() << "):\n"
        //           << columnblock << "\nV_row_p (" << V_row_p.size()
        //           << "): " << V_row_p.transpose() << "\nV_column_p ("
        //           << V_column_p.size() << "): " << V_column_p.transpose()
        //           << "\nvalue: "
        //           << (rowblock * V_row_p).dot(columnblock * V_column_p)
        //           << std::endl;

        VSV(row_index, col_index) -= (rowblock * V_row_p).dot(columnblock * V_column_p);
=======
        VSV(row, col) -= (rowblock * V_row_p).dot(columnblock * V_column_p);
>>>>>>> 7c63e24b
      }
    }

    VSV.triangularView<Eigen::Upper>() = VSV.transpose();

    const Eigen::MatrixXd U = K_up.transpose() * WV;

    const Eigen::MatrixXd S_sqrt =
        sqrt_solve(sparse_gp_fit.sigma_R, sparse_gp_fit.P, K_up);

    const Eigen::MatrixXd Q_sqrt =
        sparse_gp_fit.train_covariance.sqrt_solve(K_up);

    const Eigen::MatrixXd max_explained = Q_sqrt.transpose() * Q_sqrt;
    const Eigen::MatrixXd unexplained = S_sqrt.transpose() * S_sqrt;

    const Eigen::MatrixXd pitc_covariance =
        prior_cov - max_explained + unexplained;

    const Eigen::MatrixXd pic_correction = U + U.transpose() + VSV;

    JointDistribution pred(K_up.transpose() * sparse_gp_fit.information +
                               mean_correction,
                           pitc_covariance - pic_correction);

    this->mean_function_.add_to(features, &pred.mean);

    // Debug comparison

    // Eigen::MatrixXd K_pic(sparse_gp_fit.train_features.size(),
    // features.size()); for (std::size_t i = 0; i < features.size(); ++i) {
    //   const auto group = find_group(features[i]);
    //   K_pic.col(i) = sparse_gp_fit.cols_Cs[feature_to_block[i]] *
    //                  K_up.transpose() *
    //                  sparse_gp_fit.covariance_Ynot[feature_to_block[i]];
    //   std::cout << "Ynot: K_pic.col(" << i << "): " <<
    //   K_pic.col(i).transpose()
    //             << std::endl;
    //   K_pic.col(i).segment(group->second.initial_row,
    //                        group->second.block_size) =
    //       this->covariance_function_(std::vector<FeatureType>{features[i]},
    //                                  group->second.dataset.features);
    //   std::cout << "K*: K_pic.col(" << i << "): " << K_pic.col(i).transpose()
    //             << std::endl;
    // }

    // std::cout << "K_pic (" << K_pic.rows() << "x" << K_pic.cols() << "):\n"
    //           << K_pic << std::endl;

    // const Eigen::MatrixXd K_pic_pitc =
    //     sparse_gp_fit.K_PITC_ldlt.sqrt_solve(K_pic);
    // JointDistribution alt_pred(K_up.transpose() * sparse_gp_fit.information,
    //                            prior_cov - K_pic_pitc.transpose() *
    //                            K_pic_pitc);

    // std::cout << "alt covariance (" << alt_pred.covariance.rows() << "x"
    //           << alt_pred.covariance.cols() << "):\n"
    //           << alt_pred.covariance << std::endl;

    return pred;
  }

  template <typename FeatureType>
  double log_likelihood(const RegressionDataset<FeatureType> &dataset) const {
    const auto u =
        inducing_point_strategy_(this->covariance_function_, dataset.features);

    BlockDiagonalLDLT A_ldlt;
    Eigen::SerializableLDLT K_uu_ldlt;
    Eigen::MatrixXd K_fu;
    Eigen::VectorXd y;
    compute_internal_components(u, dataset.features, dataset.targets, &A_ldlt,
                                &K_uu_ldlt, &K_fu, &y);
    const auto B_qr = compute_sigma_qr(K_uu_ldlt, A_ldlt, K_fu);
    // The log likelihood for y ~ N(0, K) is:
    //
    //   L = 1/2 (n log(2 pi) + log(|K|) + y^T K^-1 y)
    //
    // where in our case we have
    //   K = A + Q_ff
    // and
    //   Q_ff = K_fu K_uu^-1 K_uf
    //
    // First we get the determinant, |K|:
    //
    //   |K| = |A + Q_ff|
    //       = |K_uu + K_uf A^-1 K_fu| |K_uu^-1| |A|
    //       = |P R^T Q^T Q R P^T| |K_uu^-1| |A|
    //       = |R^T R| |K_uu^-1| |A|
    //       = |R|^2 |A| / |K_uu|
    //
    // Where the first equality comes from the matrix determinant lemma.
    // https://en.wikipedia.org/wiki/Matrix_determinant_lemma#Generalization
    //
    // After which we can take the log:
    //
    //   log(|K|) = 2 log(|R|) + log(|A|) - log(|K_uu|)
    //
    const double log_det_a = A_ldlt.log_determinant();

    const double log_det_r =
        B_qr->matrixR().diagonal().array().cwiseAbs().log().sum();
    const double log_det_K_uu = K_uu_ldlt.log_determinant();
    const double log_det = log_det_a + 2 * log_det_r - log_det_K_uu;

    // q = y^T K^-1 y
    //   = y^T (A + Q_ff)^-1 y
    //   = y^T (A^-1 - A^-1 K_fu (K_uu + K_uf A^-1 K_fu)^-1 K_uf A^-1) y
    //   = y^T A^-1 y - y^T A^-1 K_fu (K_uu + K_uf A^-1 K_fu)^-1 K_uf A^-1) y
    //   = y^T A^-1 y - y^T A^-1 K_fu (R^T R)^-1 K_uf A^-1) y
    //   = y^T A^-1 y - (R^-T K_uf A^-1 y)^T (R^-T K_uf A^-1 y)
    //   = y^T y_a - y_b^T y_b
    //
    // with y_b = R^-T K_uf y_a
    const Eigen::VectorXd y_a = A_ldlt.solve(y);

    Eigen::VectorXd y_b = K_fu.transpose() * y_a;
    y_b = sqrt_solve(*B_qr, y_b);

    double log_quadratic = y.transpose() * y_a;
    log_quadratic -= y_b.transpose() * y_b;

    const double rank = cast::to_double(y.size());
    const double log_dimension = rank * log(2 * M_PI);

    return -0.5 * (log_det + log_quadratic + log_dimension) +
           this->prior_log_likelihood();
  }

  InducingPointStrategy get_inducing_point_strategy() const {
    return inducing_point_strategy_;
  }

private:
  // This method takes care of a lot of the common book keeping required to
  // setup the Sparse Gaussian Process problem.  Namely, we want to get from
  // possibly unordered features to a structured representation
  // in the form K_ff = A_ff + Q_ff where Q_ff = K_fu K_uu^-1 K_uf and
  // A_ff is block diagonal and is formed by subtracting Q_ff from K_ff.
  //
  template <typename InducingFeatureType, typename FeatureType>
  void compute_internal_components(
      const std::vector<InducingFeatureType> &inducing_features,
      const std::vector<FeatureType> &out_of_order_features,
      const MarginalDistribution &out_of_order_targets,
      BlockDiagonalLDLT *A_ldlt, Eigen::SerializableLDLT *K_uu_ldlt,
      Eigen::MatrixXd *K_fu, Eigen::VectorXd *y,
      GroupMap<FeatureType> *measurement_groups) const {

    ALBATROSS_ASSERT(A_ldlt != nullptr);
    ALBATROSS_ASSERT(K_uu_ldlt != nullptr);
    ALBATROSS_ASSERT(K_fu != nullptr);
    ALBATROSS_ASSERT(y != nullptr);

    const auto indexer =
        group_by(out_of_order_features, independent_group_function_).indexers();

    const auto out_of_order_measurement_features =
        as_measurements(out_of_order_features);

    std::vector<std::size_t> reordered_inds;
    BlockDiagonal K_ff;
    Eigen::Index begin_row_index = 0;
    Eigen::Index block_index = 0;
    // TODO(@peddie): compute these blocks asynchronously?
    for (const auto &pair : indexer) {
      reordered_inds.insert(reordered_inds.end(), pair.second.begin(),
                            pair.second.end());
      measurement_groups->operator[](pair.first) = PICGroup<FeatureType>{
          begin_row_index, static_cast<Eigen::Index>(pair.second.size()),
          block_index,
          albatross::RegressionDataset<FeatureType>(
              subset(out_of_order_features, pair.second),
              out_of_order_targets.subset(pair.second))};
      // measurement_groups->emplace(
      //     std::piecewise_construct, std::forward_as_tuple(pair.first),
      //     std::forward_as_tuple(
      //         begin_row_index, static_cast<Eigen::Index>(pair.second.size()),
      //         block_index,
      //         albatross::RegressionDataset<FeatureType>(
      //             subset(out_of_order_features, pair.second),
      //             out_of_order_targets.subset(pair.second))));
      auto subset_features =
          subset(out_of_order_measurement_features, pair.second);
      K_ff.blocks.emplace_back(this->covariance_function_(subset_features));
      K_ff.blocks.back().diagonal() +=
          subset(out_of_order_targets.covariance.diagonal(), pair.second);
      begin_row_index += pair.second.size();
      ++block_index;
    }

    const auto features =
        subset(out_of_order_measurement_features, reordered_inds);
    auto targets = subset(out_of_order_targets, reordered_inds);
    *y = targets.mean;

    this->mean_function_.remove_from(
        subset(out_of_order_features, reordered_inds), &targets.mean);

    *K_fu = this->covariance_function_(features, inducing_features,
                                       Base::threads_.get());

    auto K_uu =
        this->covariance_function_(inducing_features, Base::threads_.get());

    K_uu.diagonal() +=
        inducing_nugget_.value * Eigen::VectorXd::Ones(K_uu.rows());

    *K_uu_ldlt = K_uu.ldlt();
    // P is such that:
    //     Q_ff = K_fu K_uu^-1 K_uf
    //          = K_fu K_uu^-T/2 K_uu^-1/2 K_uf
    //          = P^T P
    const Eigen::MatrixXd P = K_uu_ldlt->sqrt_solve(K_fu->transpose());

    // We only need the diagonal blocks of Q_ff to get A
    BlockDiagonal Q_ff_diag;
    Eigen::Index i = 0;
    for (const auto &pair : indexer) {
      Eigen::Index cols = cast::to_index(pair.second.size());
      auto P_cols = P.block(0, i, P.rows(), cols);
      Q_ff_diag.blocks.emplace_back(P_cols.transpose() * P_cols);
      i += cols;
    }
    auto A = K_ff - Q_ff_diag;

    // It's possible that the inducing points will perfectly describe
    // some of the data, in which case we need to add a bit of extra
    // noise to make sure lambda is invertible.
    for (auto &b : A.blocks) {
      b.diagonal() +=
          measurement_nugget_.value * Eigen::VectorXd::Ones(b.rows());
    }

    *A_ldlt = A.ldlt();

    // const Eigen::MatrixXd K_uuuf = K_uu_ldlt->sqrt_solve(K_fu->transpose());
    // Eigen::MatrixXd Kfuf = K_uuuf.transpose() * K_uuuf;
    // Eigen::Index row_offset = 0;
    // Eigen::Index col_offset = 0;
    // for (auto &b : A.blocks) {
    //   Kfuf.block(row_offset, col_offset, b.rows(), b.cols()) += b;
    //   row_offset += b.rows();
    //   col_offset += b.cols();
    // }

    // // std::cout << "Kfuf (" << Kfuf.rows() << "x" << Kfuf.cols() << "):\n"
    // //           << Kfuf.format(Eigen::FullPrecision) << std::endl;

    // *K_PITC_ldlt = Kfuf.ldlt();
  }

  Parameter measurement_nugget_;
  Parameter inducing_nugget_;
  InducingPointStrategy inducing_point_strategy_;
  GrouperFunction independent_group_function_;
};

// rebase_inducing_points takes a Sparse GP which was fit using some set of
// inducing points and creates a new fit relative to new inducing points.
// Note that this will NOT be the equivalent to having fit the model with
// the new inducing points since some information may have been lost in
// the process.
template <typename ModelType, typename GrouperFunction, typename FeatureType,
          typename NewFeatureType>
auto rebase_inducing_points(
    const FitModel<ModelType,
                   Fit<PICGPFit<GrouperFunction, NewFeatureType, FeatureType>>>
        &fit_model,
    const std::vector<NewFeatureType> &new_inducing_points) {
  return fit_model.get_model().fit_from_prediction(
      new_inducing_points, fit_model.predict(new_inducing_points).joint());
}

template <typename CovFunc, typename MeanFunc, typename GrouperFunction,
          typename InducingPointStrategy>
using SparseQRPicGaussianProcessRegression =
    PICGaussianProcessRegression<CovFunc, GrouperFunction,
                                 InducingPointStrategy, SPQRImplementation>;

template <typename CovFunc, typename MeanFunc, typename GrouperFunction,
          typename InducingPointStrategy,
          typename QRImplementation = DenseQRImplementation>
auto pic_gp_from_covariance_and_mean(
    CovFunc &&covariance_function, MeanFunc &&mean_function,
    GrouperFunction &&grouper_function, InducingPointStrategy &&strategy,
    const std::string &model_name,
    QRImplementation qr __attribute__((unused)) = DenseQRImplementation{}) {
  return PICGaussianProcessRegression<
      typename std::decay<CovFunc>::type, typename std::decay<MeanFunc>::type,
      typename std::decay<GrouperFunction>::type,
      typename std::decay<InducingPointStrategy>::type,
      typename std::decay<QRImplementation>::type>(
      std::forward<CovFunc>(covariance_function),
      std::forward<MeanFunc>(mean_function),
      std::forward<GrouperFunction>(grouper_function),
      std::forward<InducingPointStrategy>(strategy), model_name);
};

template <typename CovFunc, typename MeanFunc, typename GrouperFunction,
          typename QRImplementation = DenseQRImplementation>
auto pic_gp_from_covariance_and_mean(
    CovFunc &&covariance_function, MeanFunc &&mean_function,
    GrouperFunction &&grouper_function, const std::string &model_name,
    QRImplementation qr = DenseQRImplementation{}) {
  return pic_gp_from_covariance_and_mean(
      std::forward<CovFunc>(covariance_function),
      std::forward<MeanFunc>(mean_function),
      std::forward<GrouperFunction>(grouper_function),
      StateSpaceInducingPointStrategy(), model_name, qr);
};

template <typename CovFunc, typename GrouperFunction,
          typename InducingPointStrategy,
          typename QRImplementation = DenseQRImplementation>
auto pic_gp_from_covariance(CovFunc &&covariance_function,
                            GrouperFunction &&grouper_function,
                            InducingPointStrategy &&strategy,
                            const std::string &model_name,
                            QRImplementation qr = DenseQRImplementation{}) {
  return pic_gp_from_covariance_and_mean<CovFunc, decltype(ZeroMean()),
                                         GrouperFunction, InducingPointStrategy,
                                         QRImplementation>(
      std::forward<CovFunc>(covariance_function), ZeroMean(),
      std::forward<GrouperFunction>(grouper_function),
      std::forward<InducingPointStrategy>(strategy), model_name, qr);
};

template <typename CovFunc, typename GrouperFunction,
          typename QRImplementation = DenseQRImplementation>
auto pic_gp_from_covariance(CovFunc covariance_function,
                            GrouperFunction grouper_function,
                            const std::string &model_name,
                            QRImplementation qr = DenseQRImplementation{}) {
  return pic_gp_from_covariance_and_mean<
      CovFunc, decltype(ZeroMean()), GrouperFunction,
      decltype(StateSpaceInducingPointStrategy()), QRImplementation>(
      std::forward<CovFunc>(covariance_function), ZeroMean(),
      std::forward<GrouperFunction>(grouper_function),
      StateSpaceInducingPointStrategy(), model_name, qr);
};

} // namespace albatross

#endif /* INCLUDE_ALBATROSS_MODELS_PIC_GP_H_ */<|MERGE_RESOLUTION|>--- conflicted
+++ resolved
@@ -433,17 +433,8 @@
     std::vector<Eigen::SparseMatrix<double>> cols_Cs(measurement_groups.size());
     const auto block_start_indices = A_ldlt.block_to_row_map();
 
-<<<<<<< HEAD
-    const auto precompute_block = [&A_ldlt, &features, &y, &K_fu, &v,
-                                   &K_uu_ldlt, &mean_w, &covariance_Y,
-                                   &cols_Bs](std::size_t block_number,
-                                             Eigen::Index start_row) -> void {
-      // const std::size_t block_number = block_start.first;
-      // const Eigen::Index start_row = block_start.second;
-=======
-    const auto precompute_block = [&, this](std::size_t block_number,
+    const auto precompute_block = [&](std::size_t block_number,
                                             Eigen::Index start_row) -> void {
->>>>>>> 7c63e24b
       const Eigen::Index block_size = A_ldlt.blocks[block_number].rows();
       // K_fu is already computed, so we can form K_uB and K_uA by
       // appropriate use of sparse indexing matrices and avoid an O(N
@@ -462,16 +453,7 @@
       }
       cols_B.makeCompressed();
 
-<<<<<<< HEAD
-      // std::cout << "block " << block_number << " -- start_row: " << start_row
-      //           << "; block_size: " << block_size << std::endl;
-      // std::cout << "cols_B (" << cols_B.rows() << "x" << cols_B.cols() << "):\n"
-      //           << Eigen::MatrixXd(cols_B) << std::endl;
-
       for (Eigen::Index i = 0, j = 0; i < cast::to_index(features.size());) {
-=======
-      for (Eigen::Index i = 0, j = 0; i < features.size();) {
->>>>>>> 7c63e24b
         if (i == start_row) {
           i += block_size;
           continue;
@@ -754,102 +736,25 @@
     Eigen::MatrixXd WV = Eigen::MatrixXd::Zero(
         cast::to_index(sparse_gp_fit.inducing_features.size()), cast::to_index(features.size()));
 
-<<<<<<< HEAD
     Eigen::VectorXd mean_correction = Eigen::VectorXd::Zero(cast::to_index(features.size()));
-    // std::cout << "mean_correction before (" << mean_correction.size() << "): "
-    //           << mean_correction.transpose().format(Eigen::FullPrecision)
-    //           << std::endl;
     std::vector<std::size_t> feature_to_block;
     for (Eigen::Index j = 0; j < cast::to_index(features.size()); ++j) {
       const auto group = find_group(features[cast::to_size(j)]);
-      // const auto group = sparse_gp_fit.measurement_groups.find(
-      //     independent_group_function_(without_measurement(features[j])));
-      // assert(group != sparse_gp_fit.measurement_groups.end() &&
-      //        "TODO(@peddie): the group function in a PIC GP model must
-      //        cover " "the entire feature domain in any fit.");
-      feature_to_block.push_back(
-          cast::to_size(std::distance(sparse_gp_fit.measurement_groups.begin(), group)));
-      // if (sparse_gp_fit.A_ldlt.blocks.size() > 1) {
-        const std::vector<FeatureType> fvec = {features[cast::to_size(j)]};
-
-        const Eigen::VectorXd features_cov =
-            this->covariance_function_(group->second.dataset.features, fvec);
-        // std::cout << "Feature " << j << "(" <<
-        // without_measurement(features[j])
-        //           << ") in group '" << group->first << "' ("
-        //           << group->second.block_size << ": "
-        //           << group->second.initial_row << " -> "
-        //           << group->second.initial_row + group->second.block_size <<
-        //           ")"
-        //           << std::endl;
-        // std::cout << "inducing_points: "
-        //           << sparse_gp_fit.inducing_features.size() << std::endl;
-        // std::cout << "cross_cov (" << cross_cov.rows() << "x"
-        //           << cross_cov.cols() << "):\n"
-        //           << cross_cov << std::endl;
-        // std::cout << "features_cov (" << features_cov.rows() << "x"
-        //           << features_cov.cols() << "):\n"
-        //           << features_cov << std::endl;
-        // std::cout
-        //     << "sparse_gp_fit.covariance_Y[group->second.block_index] ("
-        //     << sparse_gp_fit.covariance_Y[group->second.block_index].rows()
-        //     << "x"
-        //     << sparse_gp_fit.covariance_Y[group->second.block_index].cols()
-        //     << "):\n"
-        //     << sparse_gp_fit.covariance_Y[group->second.block_index]
-        //     << std::endl;
-        const Eigen::VectorXd kpuy =
-            cross_cov.transpose().row(j) *
-            sparse_gp_fit.covariance_Y[cast::to_size(group->second.block_index)];
-        // std::cout << "kpuy (" << kpuy.rows() << "x" << kpuy.cols() << "):\n"
-        //           << kpuy << std::endl;
-        const Eigen::VectorXd Vbp = features_cov - kpuy;
-        mean_correction[j] =
-            Vbp.dot(sparse_gp_fit.mean_w[cast::to_size(group->second.block_index)]);
-        const Eigen::VectorXd wvj =
-            sparse_gp_fit.W * sparse_gp_fit.cols_Bs[feature_to_block[cast::to_size(j)]] * Vbp;
-        WV.col(j) = wvj;
-
-        // std::cout << "Vbp[" << j << "] (" << Vbp.size()
-        //           << "): " << Vbp.transpose().format(Eigen::FullPrecision)
-        //           << std::endl;
-        // std::cout << "sparse_gp_fit.mean_w[" << group->second.block_index
-        //           << "] ("
-        //           << sparse_gp_fit.mean_w[group->second.block_index].size()
-        //           << "): "
-        //           << sparse_gp_fit.mean_w[group->second.block_index]
-        //                  .transpose()
-        //                  .format(Eigen::FullPrecision)
-        //           << std::endl;
-
-        // WV.col(j) =
-        //     sparse_gp_fit.covariance_W[group->second.block_index] *
-        //     (this->covariance_function_(group->second.dataset.features, fvec)
-        //     -
-        //      cross_cov.transpose() *
-        //          sparse_gp_fit.covariance_Y[group->second.block_index]);
-      // }
-=======
-    Eigen::VectorXd mean_correction = Eigen::VectorXd::Zero(features.size());
-    std::vector<std::size_t> feature_to_block;
-    for (Eigen::Index j = 0; j < features.size(); ++j) {
-      const auto group = find_group(features[j]);
       feature_to_block.push_back(
           std::distance(sparse_gp_fit.measurement_groups.begin(), group));
-      const std::vector<FeatureType> fvec = {features[j]};
+      const std::vector<FeatureType> fvec = {features[cast::to_size(j)]};
 
       const Eigen::VectorXd features_cov =
           this->covariance_function_(group->second.dataset.features, fvec);
       const Eigen::VectorXd kpuy =
           K_up.transpose().row(j) *
-          sparse_gp_fit.covariance_Y[group->second.block_index];
+          sparse_gp_fit.covariance_Y[cast::to_size(group->second.block_index)];
       const Eigen::VectorXd Vbp = features_cov - kpuy;
       mean_correction[j] =
-          Vbp.dot(sparse_gp_fit.mean_w[group->second.block_index]);
+          Vbp.dot(sparse_gp_fit.mean_w[cast::to_size(group->second.block_index)]);
       const Eigen::VectorXd wvj =
-          sparse_gp_fit.W * sparse_gp_fit.cols_Bs[feature_to_block[j]] * Vbp;
+          sparse_gp_fit.W * sparse_gp_fit.cols_Bs[feature_to_block[cast::to_size(j)]] * Vbp;
       WV.col(j) = wvj;
->>>>>>> 7c63e24b
     }
 
     Eigen::MatrixXd VSV(features.size(), features.size());
@@ -862,26 +767,16 @@
         const auto column_group = find_group(features[col]);
         // TODO(@peddie): these are K, not V!
         const Eigen::VectorXd Q_row_p =
-<<<<<<< HEAD
-            cross_cov.transpose().row(row_index) *
+            K_up.transpose().row(row_index) *
             sparse_gp_fit.covariance_Y[cast::to_size(row_group->second.block_index)];
-=======
-            K_up.transpose().row(row) *
-            sparse_gp_fit.covariance_Y[row_group->second.block_index];
->>>>>>> 7c63e24b
         const std::vector<FeatureType> row_fvec = {features[row]};
         const Eigen::VectorXd V_row_p =
             this->covariance_function_(row_group->second.dataset.features,
                                        row_fvec) -
             Q_row_p;
         const Eigen::VectorXd Q_column_p =
-<<<<<<< HEAD
-            cross_cov.transpose().row(col_index) *
+            K_up.transpose().row(col_index) *
             sparse_gp_fit.covariance_Y[cast::to_size(column_group->second.block_index)];
-=======
-            K_up.transpose().row(col) *
-            sparse_gp_fit.covariance_Y[column_group->second.block_index];
->>>>>>> 7c63e24b
         const std::vector<FeatureType> column_fvec = {features[col]};
         const Eigen::VectorXd V_column_p =
             this->covariance_function_(column_group->second.dataset.features,
@@ -909,23 +804,7 @@
             0, column_group->second.initial_row, sparse_gp_fit.Z.rows(),
             column_group->second.block_size);
 
-<<<<<<< HEAD
-        // std::cout << "VSV(" << row << ", " << col << "):\n"
-        //           << "rowblock (" << rowblock.rows() << "x" << rowblock.cols()
-        //           << "):\n"
-        //           << rowblock << "\ncolblock (" << columnblock.rows() << "x"
-        //           << columnblock.cols() << "):\n"
-        //           << columnblock << "\nV_row_p (" << V_row_p.size()
-        //           << "): " << V_row_p.transpose() << "\nV_column_p ("
-        //           << V_column_p.size() << "): " << V_column_p.transpose()
-        //           << "\nvalue: "
-        //           << (rowblock * V_row_p).dot(columnblock * V_column_p)
-        //           << std::endl;
-
         VSV(row_index, col_index) -= (rowblock * V_row_p).dot(columnblock * V_column_p);
-=======
-        VSV(row, col) -= (rowblock * V_row_p).dot(columnblock * V_column_p);
->>>>>>> 7c63e24b
       }
     }
 
