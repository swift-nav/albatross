--- conflicted
+++ resolved
@@ -385,11 +385,7 @@
   return mean / cast::to_double(xs.size());
 }
 
-<<<<<<< HEAD
 long int number_of_digits(double x) { return static_cast<long int> (floorl(log10(x) + 1.)); }
-=======
-long int number_of_digits(double x) { return (long int)floorl(log10(x) + 1.); }
->>>>>>> 56245182
 
 std::vector<double>
 direct_remove_less_than_mean(const std::vector<double> &xs) {
